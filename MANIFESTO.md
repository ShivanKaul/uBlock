### This is µBlock's manifesto

1. The **user decides** what web content is acceptable or not in their browser.

The µBlock project does not support Adblock Plus' _"Acceptable Ads Manifesto"_, 
<<<<<<< HEAD
because the slick _"Acceptable Ads"_ marketing campaign is really the business 
plan of a for-profit entity.
=======
because the _"Acceptable Ads"_ marketing campaign is really the business 
plan of a for-profit company.
>>>>>>> 49a011b4

Users are best placed to know what is or is not acceptable to them. µBlock's 
sole purpose is to give users the mean to enforce their own choices.<|MERGE_RESOLUTION|>--- conflicted
+++ resolved
@@ -3,13 +3,8 @@
 1. The **user decides** what web content is acceptable or not in their browser.
 
 The µBlock project does not support Adblock Plus' _"Acceptable Ads Manifesto"_, 
-<<<<<<< HEAD
-because the slick _"Acceptable Ads"_ marketing campaign is really the business 
+because the _"Acceptable Ads"_ marketing campaign is really the business 
 plan of a for-profit entity.
-=======
-because the _"Acceptable Ads"_ marketing campaign is really the business 
-plan of a for-profit company.
->>>>>>> 49a011b4
 
 Users are best placed to know what is or is not acceptable to them. µBlock's 
 sole purpose is to give users the mean to enforce their own choices.